--- conflicted
+++ resolved
@@ -40,19 +40,12 @@
 # Note: this is needed by release builder to resolve envoy dep sha to tag.
 # Commit date: 2021-05-18
 # Commit date: 2021-05-13
-<<<<<<< HEAD
-ENVOY_SHA = "5503e20b293f954e05c328e090703548e4c3199d"
 
-ENVOY_SHA256 = "e69391d645129723fb67cac1fc6b362e60aa3947ae796263dbae71e6f514f1e2"
-
-ENVOY_ORG = "lambdai"
-=======
 ENVOY_SHA = "17738db2055f520e885f7b919942a12dd549ed23"
 
 ENVOY_SHA256 = "c849f8c4c3cb9a80a54de75a04693c5866ff900f4ad22fe3a6dae572aa6aa175"
 
 ENVOY_ORG = "istio"
->>>>>>> 7d85abaa
 
 ENVOY_REPO = "envoy-dai"
 
